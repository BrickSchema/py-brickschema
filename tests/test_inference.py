from brickschema.inference import (
    TagInferenceSession,
    HaystackInferenceSession,
    RDFSInferenceSession,
    OWLRLInferenceSession,
    InverseEdgeInferenceSession,
    OWLRLReasonableInferenceSession,
)
from brickschema.namespaces import RDF, RDFS, BRICK, TAG, OWL
from brickschema.graph import Graph
from rdflib import Namespace, BNode
import io
import json
import pkgutil


def filter_bnodes(input_res):
    res = []
    for row in input_res:
        row = tuple(filter(lambda x: not isinstance(x, BNode), row))
        res.append(row)
    return list(filter(lambda x: len(x) > 0, res))


def test_tagset_inference():
    session = TagInferenceSession(approximate=False)
    assert session is not None
    g = Graph(load_brick=False)
    data = pkgutil.get_data(__name__, "data/tags.ttl").decode()
    g.load_file(source=io.StringIO(data))
    g = session.expand(g)

    afs1 = g.query("SELECT ?x WHERE { ?x rdf:type brick:Air_Flow_Sensor }")
    assert len(afs1) == 1
    afsp1 = g.query("SELECT ?x WHERE { ?x rdf:type brick:Air_Flow_Setpoint }")
    assert len(afsp1) == 1
    mafs1 = g.query("SELECT ?x WHERE { ?x rdf:type brick:Max_Air_Flow_Setpoint_Limit }")
    assert len(mafs1) == 1


def test_lookup_tagset():
    session = TagInferenceSession(approximate=False)
    assert session is not None

    tagsets = session.lookup_tagset(["AHU", "Equipment"])
    assert tagsets[0][0] == set(["AHU"])

<<<<<<< HEAD
    tagsets = session.lookup_tagset(['Air', 'Flow', 'Sensor', 'Point'])
    assert tagsets[0][0] == set(['Air_Flow_Sensor'])
=======
    tagsets = session.lookup_tagset(["Air", "Flow", "Sensor"])
    assert tagsets[0][0] == set(["Air_Flow_Sensor"])
>>>>>>> af922a9c

    tagsets = session.lookup_tagset(["Air", "Flow", "Sensor", "Equipment"])
    assert len(tagsets) == 0

<<<<<<< HEAD
    tagsets = session.lookup_tagset(['Air', 'Flow', 'Setpoint', 'Point'])
    assert tagsets[0][0] == set(['Air_Flow_Setpoint'])

    tagsets = session.lookup_tagset(['Air', 'Flow', 'Setpoint', 'Limit',
                                     'Parameter', 'Point'])
    assert tagsets[0][0] == set(['Air_Flow_Setpoint_Limit'])

    tagsets = session.lookup_tagset(['Max', 'Air', 'Flow', 'Setpoint',
                                     'Limit', 'Parameter', 'Point'])
    assert tagsets[0][0] == set(['Max_Air_Flow_Setpoint_Limit'])
=======
    tagsets = session.lookup_tagset(["Air", "Flow", "Setpoint"])
    assert tagsets[0][0] == set(["Air_Flow_Setpoint"])

    tagsets = session.lookup_tagset(["Air", "Flow", "Setpoint", "Limit", "Parameter"])
    assert tagsets[0][0] == set(["Air_Flow_Setpoint_Limit"])

    tagsets = session.lookup_tagset(
        ["Max", "Air", "Flow", "Setpoint", "Limit", "Parameter"]
    )
    assert tagsets[0][0] == set(["Max_Air_Flow_Setpoint_Limit"])
>>>>>>> af922a9c


def test_most_likely_tagsets():
    session = TagInferenceSession(approximate=True)
    assert session is not None

    tagset1 = ["AHU", "Equipment"]
    inferred, leftover = session.most_likely_tagsets(tagset1)
    assert inferred == ["AHU"]
    assert len(leftover) == 0

    tagset2 = ["Air", "Flow", "Sensor"]
    inferred, leftover = session.most_likely_tagsets(tagset2)
    assert inferred == ["Air_Flow_Sensor"]
    assert len(leftover) == 0

    tagset3 = ["Air", "Flow", "Sensor", "Equipment"]
    inferred, leftover = session.most_likely_tagsets(tagset3)
    assert inferred == ["Air_Flow_Sensor"]
    assert len(leftover) == 1

    tagset4 = ["Air", "Flow", "Setpoint"]
    inferred, leftover = session.most_likely_tagsets(tagset4, num=1)
    assert inferred == ["Air_Flow_Setpoint"]
    assert len(leftover) == 0

    tagset5 = ["Air", "Flow", "Setpoint", "Limit"]
    inferred, leftover = session.most_likely_tagsets(tagset5, num=1)
    assert inferred == ["Air_Flow_Setpoint_Limit"]
    assert len(leftover) == 0

    tagset6 = ["Max", "Air", "Flow", "Setpoint", "Limit"]
    inferred, leftover = session.most_likely_tagsets(tagset6, num=1)
    assert inferred == ["Max_Air_Flow_Setpoint_Limit"]
    assert len(leftover) == 0


def test_haystack_inference():
    session = HaystackInferenceSession("http://example.org/carytown")
    assert session is not None
    data = pkgutil.get_data(__name__, "data/carytown.json").decode()
    raw_model = json.loads(data)
    brick_model = session.infer_model(raw_model)
    points = brick_model.query(
        """SELECT ?p WHERE {
        ?p rdf:type/rdfs:subClassOf* brick:Point
    }"""
    )
    assert len(points) == 17

    equips = brick_model.query(
        """SELECT ?e WHERE {
        ?e rdf:type/rdfs:subClassOf* brick:Equipment
    }"""
    )
    assert len(equips) == 2


def test_rdfs_inference_subclass():
    session = RDFSInferenceSession()
    assert session is not None

    EX = Namespace("http://example.com/building#")
    graph = [(EX["a"], RDF.type, BRICK.Temperature_Sensor)]
    expanded_graph = session.expand(graph)

    res1 = expanded_graph.query(
        f"""SELECT ?type WHERE {{
        <{EX["a"]}> rdf:type ?type
    }}"""
    )

    expected = [
        BRICK.Point,
        BRICK.Class,
        BRICK.Sensor,
        RDFS.Resource,
        BRICK.Temperature_Sensor,
    ]

    # filter out BNodes
    res = []
    for row in res1:
        row = tuple(filter(lambda x: not isinstance(x, BNode), row))
        res.append(row)
    res = list(filter(lambda x: len(x) > 0, res))

    assert len(res) == len(expected), f"Results were {res}"
    for expected_class in expected:
        assert (expected_class,) in res, f"{expected_class} not found in {res}"


def test_owl_inference_tags():
    session = OWLRLInferenceSession()
    assert session is not None

    EX = Namespace("http://example.com/building#")
    graph = [(EX["a"], RDF.type, BRICK.Air_Flow_Setpoint)]
    expanded_graph = session.expand(graph)

    res1 = expanded_graph.query(
        f"""SELECT ?type WHERE {{
        <{EX["a"]}> rdf:type ?type
    }}"""
    )

    expected = [
        # RDF.Resource,
        # RDFS.Resource,
        OWL.Thing,
        BRICK.Point,
        BRICK.Class,
        BRICK.Setpoint,
        BRICK.Flow_Setpoint,
        BRICK.Air_Flow_Setpoint,
    ]
    # filter out BNodes
    res1 = filter_bnodes(res1)

<<<<<<< HEAD
    assert set(res1) == set(map(lambda x: (x, ), expected))
=======
    assert set(res1) == set(map(lambda x: (x,), expected))
    # assert len(res1) == len(expected), f"Results were {res1}"
    # for expected_class in expected:
    #     assert (expected_class, ) in res1,\
    #         f"{expected_class} not found in {res1}"
>>>>>>> af922a9c

    res2 = expanded_graph.query(
        f"""SELECT ?tag WHERE {{
        <{EX["a"]}> brick:hasTag ?tag
    }}"""
    )

    expected = [
        TAG.Point,
        TAG.Air,
        TAG.Flow,
        TAG.Setpoint,
    ]
    res2 = filter_bnodes(res2)

<<<<<<< HEAD
    assert set(res2) == set(map(lambda x: (x, ), expected))
=======
    assert set(res2) == set(map(lambda x: (x,), expected))
    # assert len(res2) == len(expected), f"Results were {res2}"
    # for expected_tag in expected:
    #     assert (expected_tag, ) in res2,\
    #         f"{expected_tag} not found in {res2}"
>>>>>>> af922a9c


def test_owl_inference_tags_reasonable():
    session = OWLRLReasonableInferenceSession()
    assert session is not None

    EX = Namespace("http://example.com/building#")
    graph = [(EX["a"], RDF.type, BRICK.Air_Flow_Setpoint)]
    expanded_graph = session.expand(graph)

    res1 = expanded_graph.query(
        f"""SELECT ?type WHERE {{
        <{EX["a"]}> rdf:type ?type
    }}"""
    )

    expected = [
        OWL.Thing,
        BRICK.Point,
        BRICK.Class,
        BRICK.Setpoint,
        BRICK.Flow_Setpoint,
        BRICK.Air_Flow_Setpoint,
    ]
    # filter out BNodes
    res1 = filter_bnodes(res1)

    assert set(res1) == set(map(lambda x: (x,), expected))

    res2 = expanded_graph.query(
        f"""SELECT ?tag WHERE {{
        <{EX["a"]}> brick:hasTag ?tag
    }}"""
    )

    expected = [
        TAG.Point,
        TAG.Air,
        TAG.Flow,
        TAG.Setpoint,
    ]
    res2 = filter_bnodes(res2)

    assert set(res2) == set(map(lambda x: (x,), expected))


def test_inverse_edge_inference():
    session = InverseEdgeInferenceSession()
    assert session is not None

    EX = Namespace("http://example.com/building#")
    graph = [
        (EX["vav1"], RDF.type, BRICK.VAV),
        (EX["ahu1"], RDF.type, BRICK.AHU),
        (EX["ahu1"], BRICK.feeds, EX["vav1"]),
    ]
    expanded_graph = session.expand(graph)

    res1 = expanded_graph.query(
        f"""SELECT ?a ?b WHERE {{
        ?a brick:isFedBy ?b
    }}"""
    )
    expected = [(EX["vav1"], EX["ahu1"])]

    assert len(res1) == len(expected), f"Results were {res1}"
    for expected_row in expected:
        assert expected_row in res1, f"{expected_row} not found in {res1}"<|MERGE_RESOLUTION|>--- conflicted
+++ resolved
@@ -45,40 +45,24 @@
     tagsets = session.lookup_tagset(["AHU", "Equipment"])
     assert tagsets[0][0] == set(["AHU"])
 
-<<<<<<< HEAD
-    tagsets = session.lookup_tagset(['Air', 'Flow', 'Sensor', 'Point'])
-    assert tagsets[0][0] == set(['Air_Flow_Sensor'])
-=======
-    tagsets = session.lookup_tagset(["Air", "Flow", "Sensor"])
+    tagsets = session.lookup_tagset(["Air", "Flow", "Sensor", "Point"])
     assert tagsets[0][0] == set(["Air_Flow_Sensor"])
->>>>>>> af922a9c
 
     tagsets = session.lookup_tagset(["Air", "Flow", "Sensor", "Equipment"])
     assert len(tagsets) == 0
 
-<<<<<<< HEAD
-    tagsets = session.lookup_tagset(['Air', 'Flow', 'Setpoint', 'Point'])
-    assert tagsets[0][0] == set(['Air_Flow_Setpoint'])
-
-    tagsets = session.lookup_tagset(['Air', 'Flow', 'Setpoint', 'Limit',
-                                     'Parameter', 'Point'])
-    assert tagsets[0][0] == set(['Air_Flow_Setpoint_Limit'])
-
-    tagsets = session.lookup_tagset(['Max', 'Air', 'Flow', 'Setpoint',
-                                     'Limit', 'Parameter', 'Point'])
-    assert tagsets[0][0] == set(['Max_Air_Flow_Setpoint_Limit'])
-=======
-    tagsets = session.lookup_tagset(["Air", "Flow", "Setpoint"])
+    tagsets = session.lookup_tagset(["Air", "Flow", "Setpoint", "Point"])
     assert tagsets[0][0] == set(["Air_Flow_Setpoint"])
 
-    tagsets = session.lookup_tagset(["Air", "Flow", "Setpoint", "Limit", "Parameter"])
+    tagsets = session.lookup_tagset(
+        ["Air", "Flow", "Setpoint", "Limit", "Parameter", "Point"]
+    )
     assert tagsets[0][0] == set(["Air_Flow_Setpoint_Limit"])
 
     tagsets = session.lookup_tagset(
-        ["Max", "Air", "Flow", "Setpoint", "Limit", "Parameter"]
+        ["Max", "Air", "Flow", "Setpoint", "Limit", "Parameter", "Point"]
     )
     assert tagsets[0][0] == set(["Max_Air_Flow_Setpoint_Limit"])
->>>>>>> af922a9c
 
 
 def test_most_likely_tagsets():
@@ -198,15 +182,7 @@
     # filter out BNodes
     res1 = filter_bnodes(res1)
 
-<<<<<<< HEAD
-    assert set(res1) == set(map(lambda x: (x, ), expected))
-=======
     assert set(res1) == set(map(lambda x: (x,), expected))
-    # assert len(res1) == len(expected), f"Results were {res1}"
-    # for expected_class in expected:
-    #     assert (expected_class, ) in res1,\
-    #         f"{expected_class} not found in {res1}"
->>>>>>> af922a9c
 
     res2 = expanded_graph.query(
         f"""SELECT ?tag WHERE {{
@@ -222,15 +198,7 @@
     ]
     res2 = filter_bnodes(res2)
 
-<<<<<<< HEAD
-    assert set(res2) == set(map(lambda x: (x, ), expected))
-=======
     assert set(res2) == set(map(lambda x: (x,), expected))
-    # assert len(res2) == len(expected), f"Results were {res2}"
-    # for expected_tag in expected:
-    #     assert (expected_tag, ) in res2,\
-    #         f"{expected_tag} not found in {res2}"
->>>>>>> af922a9c
 
 
 def test_owl_inference_tags_reasonable():
