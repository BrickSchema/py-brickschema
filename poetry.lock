--- conflicted
+++ resolved
@@ -291,27 +291,6 @@
 
 [[package]]
 name = "fastcluster"
-<<<<<<< HEAD
-=======
-version = "1.2.4"
-description = "Fast hierarchical clustering routines for R and Python."
-category = "main"
-optional = true
-python-versions = ">=3"
-
-[package.dependencies]
-numpy = ">=1.9"
-
-[package.extras]
-test = ["scipy (>=1.6.3)"]
-
-[package.source]
-type = "url"
-url = "https://github.com/dmuellner/fastcluster/archive/dbbf09361745c422517095fe783960782f7cc370.zip"
-
-[[package]]
-name = "fastcluster"
->>>>>>> 35da6b4a
 version = "1.2.6"
 description = "Fast hierarchical clustering routines for R and Python."
 category = "main"
@@ -1404,11 +1383,7 @@
 [metadata]
 lock-version = "1.1"
 python-versions = "^3.7"
-<<<<<<< HEAD
 content-hash = "b153922ab47a60e8050d593763225275eef2aa47d1c1bb739e1b6d57b7f206a0"
-=======
-content-hash = "940b1b85b2a1335edd81108bb7607441234e349b6d2132146322717a816a36d3"
->>>>>>> 35da6b4a
 
 [metadata.files]
 affinegap = [
