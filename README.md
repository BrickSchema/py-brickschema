--- conflicted
+++ resolved
@@ -100,7 +100,7 @@
                         .all()
 print(f"Model has {len(hvac_zones)} HVAC Zones")
 ```
-<<<<<<< HEAD
+
 ## Validate with Shape Constraint Language
 
 The module utilizes the [pySHACL](https://github.com/RDFLib/pySHACL) package to validate a building ontology
@@ -128,7 +128,7 @@
 equivalent to the code above.
 ```bash
 brick_validate myBuilding.ttl -s extraShapes.ttl -s BrickShape.ttl
-=======
+```
 
 ## Development
 
@@ -159,5 +159,4 @@
 ```bash
 # from within the environment; e.g. after running 'poetry shell'
 make test
->>>>>>> ebd17667
 ```